--- conflicted
+++ resolved
@@ -1,36 +1,23 @@
-<!DOCTYPE html>
-<html lang="en">
-  <head>
-    <meta charset="UTF-8" />
-    <meta name="viewport" content="width=device-width, initial-scale=1.0" />
-    <title>Football Analytics - Choose Your Role</title>
-    <meta name="description" content="Advanced football analytics platform for fans, players, and coaches. Get personalized insights, performance data, and strategic analytics.">
-    <meta name="author" content="Football Analytics" />
-
-<<<<<<< HEAD
-    <meta property="og:title" content="kickstats-analyzer" />
-=======
-    
-    
->>>>>>> 6be7f71a
-    <meta property="og:type" content="website" />
-
-<<<<<<< HEAD
-  </head>
-=======
-    <meta name="twitter:card" content="summary_large_image" />
-    <meta name="twitter:site" content="@lovable_dev" />
-    <meta name="twitter:image" content="https://lovable.dev/opengraph-image-p98pqg.png" />
-    <meta property="og:title" content="Football Analytics - Choose Your Role">
-  <meta name="twitter:title" content="Football Analytics - Choose Your Role">
-  <meta property="og:description" content="Advanced football analytics platform for fans, players, and coaches. Get personalized insights, performance data, and strategic analytics.">
-  <meta name="twitter:description" content="Advanced football analytics platform for fans, players, and coaches. Get personalized insights, performance data, and strategic analytics.">
-  <link rel="icon" type="image/x-icon" href="https://storage.googleapis.com/gpt-engineer-file-uploads/UyMdqThgTkXtBgGxADPEOCfJxJh1/uploads/1760504232700-messi.jpg">
-</head>
->>>>>>> 6be7f71a
-
-  <body>
-    <div id="root"></div>
-    <script type="module" src="/src/main.tsx"></script>
-  </body>
-</html>
+<!DOCTYPE html>
+<html lang="en">
+  <head>
+    <meta charset="UTF-8" />
+    <meta name="viewport" content="width=device-width, initial-scale=1.0" />
+    <title>Football Analytics - Choose Your Role</title>
+    <meta name="description" content="Advanced football analytics platform for fans, players, and coaches. Get personalized insights, performance data, and strategic analytics.">
+    <meta name="author" content="Football Analytics" />
+
+    <meta property="og:title" content="kickstats-analyzer" />
+    <meta property="og:description" content="Lovable Generated Project" />
+    <meta property="og:type" content="website" />
+
+    <meta name="twitter:card" content="summary_large_image" />
+    <meta name="twitter:site" content="@lovable_dev" />
+    <meta name="twitter:image" content="https://lovable.dev/opengraph-image-p98pqg.png" />
+  </head>
+
+  <body>
+    <div id="root"></div>
+    <script type="module" src="/src/main.tsx"></script>
+  </body>
+</html>